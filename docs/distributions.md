# Distributions

This serves as reference for all distribution objects that we implement in the `ondil` package. 

!!! note 
    This page is somewhat under construction, since `MkDocs` [does not support docstring inheritance at the moment](https://github.com/mkdocstrings/mkdocstrings/issues/78).

All distributions are based on `scipy.stats` distributions. We implement the probability density function (PDF), the cumulative density function (CDF), the percentage point or quantile function (PPF) and the random variates (RVS) accordingly as pass-through. The link functions are implemented in the same way as in GAMLSS ([Rigby & Stasinopoulos, 2005](https://academic.oup.com/jrsssc/article-abstract/54/3/507/7113027)). The link functions and their derivatives derive from the `LinkFunction` base class.


## Base Classes

| Base Distribution                          | Description                                                 |
| ------------------------------------------ | ----------------------------------------------------------- |
| [`Distribution`](#ondil.base.Distribution) | Base class for all distributions.                           |
| [`ScipyMixin`](#ondil.base.ScipyMixin)     | Base class for all distributions that are based on `scipy`. |


## List of Distributions

| Distribution                                                              | Description                            | `scipy` Equivalent      |
| ------------------------------------------------------------------------- | -------------------------------------- | ----------------------- |
| [`DistributionNormal`](#ondil.DistributionNormal)                         | Gaussian (mean and standard deviation) | `scipy.stats.norm`      |
| [`DistributionNormalMeanVariance`](#ondil.DistributionNormalMeanVariance) | Gaussian (mean and variance)           | `scipy.stats.norm`      |
| [`DistributionT`](#ondil.DistributionT)                                   | Student's $t$ distribution             | `scipy.stats.t`         |
| [`DistributionJSU`](#ondil.DistributionJSU)                               | Johnson's SU distribution              | `scipy.stats.johnsonsu` |
| [`DistributionGamma`](#ondil.DistributionGamma)                           | Gamma distribution                     | `scipy.stats.gamma`     |
| [`DistributionLogNormal`](#ondil.DistributionLogNormal)                   | Log-normal distribution                | `scipy.stats.lognorm`   |
| [`DistributionLogNormalMedian`](#ondil.DistributionLogNormalMedian)       | Log-normal distribution (median)       | -                       |
| [`DistributionLogistic`](#ondil.DistributionLogistic)                     | Logistic distribution                  | `scipy.stats.logistic`  |
| [`DistributionExponential`](#ondil.DistributionExponential)               | Exponential distribution               | `scipy.stats.expon`     |
| [`DistributionBeta`](#ondil.DistributionBeta)                             | Beta distribution                      | `scipy.stats.beta`      |
| [`DistributionGumbel`](#ondil.DistributionGumbel)                         | Gumbel distribution                    | `scipy.stats.gumbel_r`  |
| [`DistributionInverseGaussian`](#ondil.DistributionInverseGaussian)       | Inverse Gaussian distribution          | `scipy.stats.invgauss`  |
| [`DistributionBeta`](#ondil.DistributionBeta)                             | Beta distribution                      | `scipy.stats.beta`      |
| [`DistributionBetaInflated`](#ondil.DistributionBetaInflated)             | Beta Inflated distribution             | -                       |

## API Reference

::: ondil.DistributionNormal

::: ondil.DistributionNormalMeanVariance

::: ondil.DistributionT

::: ondil.DistributionJSU

::: ondil.DistributionGamma

::: ondil.DistributionLogNormal

::: ondil.DistributionLogNormalMedian

::: ondil.DistributionLogistic

::: ondil.DistributionExponential

::: ondil.DistributionInverseGaussian

<<<<<<< HEAD
::: ondil.DistributionInverseGaussian

::: ondil.DistributionBeta

::: ondil.DistributionGumbel
=======
::: ondil.DistributionBeta

::: ondil.DistributionBetaInflated
>>>>>>> 799ddcd0

## Base Class

::: ondil.base.Distribution

::: ondil.base.ScipyMixin<|MERGE_RESOLUTION|>--- conflicted
+++ resolved
@@ -57,17 +57,14 @@
 
 ::: ondil.DistributionInverseGaussian
 
-<<<<<<< HEAD
 ::: ondil.DistributionInverseGaussian
 
 ::: ondil.DistributionBeta
 
 ::: ondil.DistributionGumbel
-=======
 ::: ondil.DistributionBeta
 
 ::: ondil.DistributionBetaInflated
->>>>>>> 799ddcd0
 
 ## Base Class
 
