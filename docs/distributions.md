# Distributions

This serves as reference for all distribution objects that we implement in the `ondil` package. 

!!! note 
    This page is somewhat under construction, since `MkDocs` [does not support docstring inheritance at the moment](https://github.com/mkdocstrings/mkdocstrings/issues/78).

All distributions are based on `scipy.stats` distributions. We implement the probability density function (PDF), the cumulative density function (CDF), the percentage point or quantile function (PPF) and the random variates (RVS) accordingly as pass-through. The link functions are implemented in the same way as in GAMLSS ([Rigby & Stasinopoulos, 2005](https://academic.oup.com/jrsssc/article-abstract/54/3/507/7113027)). The link functions and their derivatives derive from the `LinkFunction` base class.


## Base Classes

| Base Distribution                          | Description                                                 |
| ------------------------------------------ | ----------------------------------------------------------- |
| [`Distribution`](#ondil.base.Distribution) | Base class for all distributions.                           |
| [`ScipyMixin`](#ondil.base.ScipyMixin)     | Base class for all distributions that are based on `scipy`. |


## List of Distributions

| Distribution                                                    | Description                            | `scipy` Base            |
|-----------------------------------------------------------------|----------------------------------------|-------------------------|
| [`Normal`](#ondil.distributions.Normal)                         | Gaussian (mean and standard deviation) | `scipy.stats.norm`      |
| [`NormalMeanVariance`](#ondil.distributions.NormalMeanVariance) | Gaussian (mean and variance)           | `scipy.stats.norm`      |
| [`StudentT`](#ondil.distributions.StudentT)                     | Student's $t$ distribution             | `scipy.stats.t`         |
| [`JSU`](#ondil.distributions.JSU)                               | Johnson's SU distribution              | `scipy.stats.johnsonsu` |
| [`Gamma`](#ondil.distributions.Gamma)                           | Gamma distribution                     | `scipy.stats.gamma`     |
| [`LogNormal`](#ondil.distributions.LogNormal)                   | Log-normal distribution                | `scipy.stats.lognorm`   |
| [`LogNormalMedian`](#ondil.distributions.LogNormalMedian)       | Log-normal distribution (median)       | -                       |
| [`Logistic`](#ondil.distributions.Logistic)                     | Logistic distribution                  | `scipy.stats.logistic`  |
| [`Exponential`](#ondil.distributions.Exponential)               | Exponential distribution               | `scipy.stats.expon`     |
| [`Beta`](#ondil.distributions.Beta)                             | Beta distribution                      | `scipy.stats.beta`      |
| [`Gumbel`](#ondil.distributions.Gumbel)                         | Gumbel distribution                    | `scipy.stats.gumbel_r`  |
| [`InverseGaussian`](#ondil.distributions.InverseGaussian)       | Inverse Gaussian distribution          | `scipy.stats.invgauss`  |
| [`BetaInflated`](#ondil.distributions.BetaInflated)             | Beta Inflated distribution             | -                       |
| [`ReverseGumbel`](#ondil.distributions.ReverseGumbel)           | Reverse Gumbel distribution            | `scipy.stats.gumbel_r`  |
| [`InverseGamma`](#ondil.distributions.InverseGamma)             | Inverse Gamma distribution             | `scipy.stats.invgamma`  |
<<<<<<< HEAD
| [`SkewT1`](#ondil.distributions.InverseGamma)                   | SkewT Type 1 distribution              | -                       |
=======
| [`BetaInflatedZero`](#ondil.distributions.BetaInflatedZero)     | Zero Inflated Beta distribution        | -                       |
| [`ZeroAdjustedGamma`](#ondil.distributions.ZeroAdjustedGamma)   | Zero Adjusted Gamma distribution       | -                       |
>>>>>>> eec39b3b

## API Reference

::: ondil.distributions.Normal

::: ondil.distributions.NormalMeanVariance

::: ondil.distributions.StudentT

::: ondil.distributions.JSU

::: ondil.distributions.Gamma

::: ondil.distributions.LogNormal

::: ondil.distributions.LogNormalMedian

::: ondil.distributions.Logistic

::: ondil.distributions.Exponential

::: ondil.distributions.InverseGaussian

::: ondil.distributions.Beta

::: ondil.distributions.Gumbel

::: ondil.distributions.BetaInflated

::: ondil.distributions.ReverseGumbel

::: ondil.distributions.InverseGamma

<<<<<<< HEAD
::: ondil.distributions.SkewT1

=======
::: ondil.distributions.ZeroAdjustedGamma

::: ondil.distributions.BetaInflatedZero
>>>>>>> eec39b3b

## Base Class

::: ondil.base.Distribution

::: ondil.base.ScipyMixin<|MERGE_RESOLUTION|>--- conflicted
+++ resolved
@@ -19,7 +19,7 @@
 ## List of Distributions
 
 | Distribution                                                    | Description                            | `scipy` Base            |
-|-----------------------------------------------------------------|----------------------------------------|-------------------------|
+| --------------------------------------------------------------- | -------------------------------------- | ----------------------- |
 | [`Normal`](#ondil.distributions.Normal)                         | Gaussian (mean and standard deviation) | `scipy.stats.norm`      |
 | [`NormalMeanVariance`](#ondil.distributions.NormalMeanVariance) | Gaussian (mean and variance)           | `scipy.stats.norm`      |
 | [`StudentT`](#ondil.distributions.StudentT)                     | Student's $t$ distribution             | `scipy.stats.t`         |
@@ -35,12 +35,9 @@
 | [`BetaInflated`](#ondil.distributions.BetaInflated)             | Beta Inflated distribution             | -                       |
 | [`ReverseGumbel`](#ondil.distributions.ReverseGumbel)           | Reverse Gumbel distribution            | `scipy.stats.gumbel_r`  |
 | [`InverseGamma`](#ondil.distributions.InverseGamma)             | Inverse Gamma distribution             | `scipy.stats.invgamma`  |
-<<<<<<< HEAD
-| [`SkewT1`](#ondil.distributions.InverseGamma)                   | SkewT Type 1 distribution              | -                       |
-=======
+| [`SkewT1`](#ondil.distributions.SkewT1)                         | SkewT Type 1 distribution              | -                       |
 | [`BetaInflatedZero`](#ondil.distributions.BetaInflatedZero)     | Zero Inflated Beta distribution        | -                       |
 | [`ZeroAdjustedGamma`](#ondil.distributions.ZeroAdjustedGamma)   | Zero Adjusted Gamma distribution       | -                       |
->>>>>>> eec39b3b
 
 ## API Reference
 
@@ -74,14 +71,11 @@
 
 ::: ondil.distributions.InverseGamma
 
-<<<<<<< HEAD
 ::: ondil.distributions.SkewT1
 
-=======
 ::: ondil.distributions.ZeroAdjustedGamma
 
 ::: ondil.distributions.BetaInflatedZero
->>>>>>> eec39b3b
 
 ## Base Class
 
