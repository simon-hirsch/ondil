--- conflicted
+++ resolved
@@ -25,15 +25,11 @@
     DistributionNormal,
     DistributionNormalMeanVariance,
     DistributionT,
-<<<<<<< HEAD
     DistributionLogNormalMedian,
     DistributionLogNormal,
     DistributionLogistic,
-=======
     DistributionBeta,
-    DistributionLogNormalMedian,
-    DistributionLogNormal,
->>>>>>> 64895292
+
 )
 from .error import OutOfSupportError
 from .estimators import OnlineGamlss, OnlineLasso, OnlineLinearModel
