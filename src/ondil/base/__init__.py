--- conflicted
+++ resolved
@@ -1,4 +1,3 @@
-<<<<<<< HEAD
 from .distribution import (
     BivariateCopulaMixin,
     CopulaMixin,
@@ -6,10 +5,8 @@
     MultivariateDistributionMixin,
     ScipyMixin,
 )
-=======
 from .display import DiagnosticDisplay
 from .distribution import Distribution, MultivariateDistributionMixin, ScipyMixin
->>>>>>> 4f9ae022
 from .estimation_method import EstimationMethod
 from .estimator import Estimator, OndilEstimatorMixin
 from .link import LinkFunction
@@ -22,11 +19,7 @@
     "EstimationMethod",
     "OndilEstimatorMixin",
     "MultivariateDistributionMixin",
-<<<<<<< HEAD
     "CopulaMixin",
-    "MarginalCopulaMixin",
     "BivariateCopulaMixin",
-=======
     "DiagnosticDisplay",
->>>>>>> 4f9ae022
 ]