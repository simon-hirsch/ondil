# Author: Your Name
# MIT Licence

import numpy as np
import scipy.stats as st

from ..base import BivariateCopulaMixin, CopulaMixin, Distribution, LinkFunction
from ..links import KendallsTauToParameterClayton, Log
from ..types import ParameterShapes


class BivariateCopulaClayton(BivariateCopulaMixin, CopulaMixin, Distribution):
    """
    Bivariate Clayton copula distribution class.
    """

    corresponding_gamlss: str = None
    parameter_names = {0: "theta"}
    parameter_support = {0: (1e-6, np.inf)}
    distribution_support = (0, 1)
    n_params = len(parameter_names)
    parameter_shape = {0: ParameterShapes.SCALAR}

    def __init__(
        self,
        link: LinkFunction = Log(),
        param_link: LinkFunction = KendallsTauToParameterClayton(),
        family_code: int = 301,
    ):
        super().__init__(
            links={0: link},
            param_links={0: param_link},
        )
        self.family_code = family_code
        self.is_multivariate = True
        self._regularization_allowed = {0: False}

    @property
    def rotation(self):
        """Return the effective rotation based on family code in degrees."""
        return {
            301: 0,
            302: 90,
            303: 180,
            304: 270,
        }[self.family_code]

    @staticmethod
    def fitted_elements(dim: int):
        return {0: 1}

    def theta_to_params(self, theta):
        return theta[0]

    def theta_to_scipy_params(self, theta: np.ndarray) -> dict:
        return {"theta": theta}

    def set_initial_guess(self, theta, param):
        return theta

    def initial_values(self, y, param=0):
        M = y.shape[0]
        # Compute the empirical Pearson correlation for each sample
        # y is expected to be (M, 2)
        tau = st.kendalltau(y[:, 0], y[:, 1]).correlation
        return np.full((M, 1), tau)

    def theta_to_scipy(self, theta: dict):
        return {"theta": theta}

    def logpdf(self, y, theta):
        theta_logpdf = self.theta_to_params(theta)
        result = _log_likelihood(y, theta_logpdf, self.family_code)
        return result

    def pdf(self, y, theta):
        return np.exp(self.logpdf(y, theta))

    def dl1_dp1(self, y, theta, param=0):
        theta = self.theta_to_params(theta)
        return _derivative_1st(y, theta, self.family_code)

    def dl2_dp2(self, y, theta, param=0, clip=False):
        """
        Second derivative with proper chain rule matching gamBiCopFit.R
        """
        theta = self.theta_to_params(theta)
        return _derivative_2nd(y, theta, self.family_code)

    def element_score(self, y, theta, param=0, k=0):
        return self.element_dl1_dp1(y, theta, param, k)

    def element_hessian(self, y, theta, param=0, k=0):
        return self.element_dl2_dp2(y, theta, param, k)

    def element_dl1_dp1(self, y, theta, param=0, k=0, clip=False):
        # Apply proper chain rule like dl1_dp1
        theta_params = self.theta_to_params(theta)
        deriv = _derivative_1st(y, chol=theta_params, family_code=self.family_code)
        return deriv

    def element_dl2_dp2(self, y, theta, param=0, k=0, clip=False):
        theta_params = self.theta_to_params(theta)
        deriv = _derivative_2nd(y, theta=theta_params, family_code=self.family_code)
        return deriv

    def dl2_dpp(self, y, theta, param=0):
        raise NotImplementedError("Not implemented for Clayton copula.")

    def calculate_conditional_initial_values(self, y: np.ndarray, theta: dict) -> dict:
        raise NotImplementedError("Not implemented for Clayton copula.")

    def cdf(self, y, theta):
        raise NotImplementedError("Not implemented for Clayton copula.")

    def ppf(self, q, theta):
        raise NotImplementedError("Not implemented for Clayton copula.")

    def rvs(self, size, theta, family_code=None):
        """
        Generate random samples from the bivariate normal copula.

        Args:
            size (int): Number of samples to generate.
            theta (dict or np.ndarray): Correlation parameter(s).

        Returns:
            np.ndarray: Samples of shape (size, 2) in (0, 1).
        """
        # Generate standard normal samples

        z1 = np.random.uniform(size=size)
        z2 = np.random.uniform(size=size)

<<<<<<< HEAD
        x = self.hinv(z1, z2, theta, un=1, family_code=family_code)
        
=======
        x = self.hinv(z1, z2, theta, un=1)

>>>>>>> fd4255b4
        return x

    def logcdf(self, y, theta):
        raise NotImplementedError("Not implemented for Clayton copula.")

    def logpmf(self, y, theta):
        raise NotImplementedError("Not implemented for Clayton copula.")

    def pmf(self, y, theta):
        raise NotImplementedError("Not implemented for Clayton copula.")

    def get_regularization_size(self, dim: int) -> int:
        return dim

    def hfunc(
        self, u: np.ndarray, v: np.ndarray, theta: np.ndarray, un: int, family_code: int
    ) -> np.ndarray:
        UMIN = 1e-12
        UMAX = 1 - 1e-12
        # Apply clipping using masks
        u_mask_low = u < UMIN
        u_mask_high = u > UMAX
        v_mask_low = v < UMIN
        v_mask_high = v > UMAX

        u = np.where(u_mask_low, UMIN, u)
        u = np.where(u_mask_high, UMAX, u)
        v = np.where(v_mask_low, UMIN, v)
        v = np.where(v_mask_high, UMAX, v)

<<<<<<< HEAD
        theta = theta.copy()      # <- prevents in-place mutation of caller's array
=======
        theta = np.asarray(
            theta
        ).copy()  # <- prevents in-place mutation of caller's array
>>>>>>> fd4255b4
        u = u.reshape(-1, 1)
        v = v.reshape(-1, 1)

        # Get rotations for all samples
        rotation = get_effective_rotation(theta, family_code)
        # Apply rotation transformations vectorized
        u_rot, v_rot = u.copy(), v.copy()
        # 180° rotation (survival)
        mask_1 = (rotation == 1).squeeze()
        u_rot[mask_1] = 1 - u[mask_1]
        v_rot[mask_1] = 1 - v[mask_1]
        if un == 1:
<<<<<<< HEAD
              # 90° rotation
            mask_2 = (rotation == 2).squeeze()
=======
            # 90° rotation
            mask_2 = rotation == 2
>>>>>>> fd4255b4
            u_rot[mask_2] = 1 - u[mask_2]
            theta[mask_2] = -theta[mask_2]

            # 270° rotation
<<<<<<< HEAD
            mask_3 = (rotation == 3).squeeze()
=======
            mask_3 = rotation == 3
>>>>>>> fd4255b4
            v_rot[mask_3] = 1 - v[mask_3]
            theta[mask_3] = -theta[mask_3]
        else:
            # 90° rotation
            mask_2 = (rotation == 2).squeeze()
            v_rot[mask_2] = 1 - v[mask_2]
            theta[mask_2] = -theta[mask_2]

            # 270° rotation
<<<<<<< HEAD
            mask_3 = (rotation == 3).squeeze()
=======
            mask_3 = rotation == 3
>>>>>>> fd4255b4
            u_rot[mask_3] = 1 - u[mask_3]
            theta[mask_3] = -theta[mask_3]

        # Vectorized conditional distribution computation
        t1 = v_rot ** (-theta - 1)
        t2 = u_rot ** (-theta) + v_rot ** (-theta) - 1
        t1 = np.where(np.isinf(t1), 1e50, t1)
        t2 = np.where(np.isinf(t2), 1e50, t2)
        t2 = np.maximum(t2, UMIN)
        t3 = -1.0 - 1.0 / theta
        h = t1 * (t2**t3)
        mask_4 = (theta < 1e-4).squeeze()
        h[mask_4] = u_rot[mask_4]

        # Ensure results are in [0,1] using masks
        h_mask_low = h < 0
        h_mask_high = h > 1
        h = np.where(h_mask_low, 0, h)
        h = np.where(h_mask_high, 1, h)

        if un == 1:
            h[mask_1] = 1 - h[mask_1]  # 180° rotation
            h[mask_2] = 1 - h[mask_2]  # 270° rotation
        else:
            h[mask_1] = 1 - h[mask_1]  # 180° rotation
            h[mask_3] = 1 - h[mask_3]  # 270° rotation

        return h.squeeze()

<<<<<<< HEAD
    def hinv(self, u: np.ndarray, v: np.ndarray, theta: np.ndarray, un: int, family_code: int) -> np.ndarray:
            """
            Inverse conditional distribution function h^(-1)(u|v) for the bivariate normal copula.

            Args:
                u (np.ndarray): Array of shape (n,) with values in (0, 1).
                v (np.ndarray): Array of shape (n,) with values in (0, 1).
                theta (np.ndarray or float): Correlation parameter(s), shape (n,) or scalar.
                un (int): Determines which conditional to compute.

            Returns:
                np.ndarray: Array of shape (n,) with inverse conditional probabilities.
            """

            UMIN = 1e-12
            UMAX = 1 - 1e-12

            # Apply clipping using masks
            u_mask_low = u < UMIN
            u_mask_high = u > UMAX
            v_mask_low = v < UMIN
            v_mask_high = v > UMAX
            
            u = np.where(u_mask_low, UMIN, u)
            u = np.where(u_mask_high, UMAX, u)
            v = np.where(v_mask_low, UMIN, v)
            v = np.where(v_mask_high, UMAX, v)
            u = u.reshape(-1, 1)
            v = v.reshape(-1, 1)
            theta = theta.copy()      # <- prevents in-place mutation of caller's array

            XEPS = 1e-4
            rotation = get_effective_rotation(theta, family_code)
            # Apply rotation transformations vectorized
            u_rot, v_rot = u.copy(), v.copy()

            # 180° rotation (survival)
            mask_1 = rotation == 1
            u_rot[mask_1] = 1 - u[mask_1]
            v_rot[mask_1] = 1 - v[mask_1]

            if un == 1:
              # 90° rotation
                mask_2 = rotation == 2
                u_rot[mask_2] = 1 - u_rot[mask_2]
                theta[mask_2] = -theta[mask_2]

                # 270° rotation
                mask_3 = (rotation == 3)
                v_rot[mask_3] = 1 - v_rot[mask_3]
                theta[mask_3] = -theta[mask_3]
            else: 
            # 90° rotation
                mask_2 = rotation == 2
                v_rot[mask_2] = 1 - v_rot[mask_2]
                theta[mask_2] = -theta[mask_2]

                # 270° rotation
                mask_3 = (rotation == 3)
                u_rot[mask_3] = 1 - u_rot[mask_3]
                theta[mask_3] = -theta[mask_3]

            # Prepare output array
            hinv = np.zeros_like(u)
            
            # Case 1: theta < XEPS
            mask_small = np.abs(theta) < XEPS
            hinv[mask_small] = u_rot[mask_small]
            
            # Case 2: theta < 75
            mask_medium = (~mask_small) & (np.abs(theta) < 75)
            if np.any(mask_medium):
                u_med = u_rot[mask_medium]
                v_med = v_rot[mask_medium]
                theta_med = theta[mask_medium]
                
                term1 = u_med * np.power(v_med, theta_med + 1.0)
                term2 = np.power(term1, -theta_med / (theta_med + 1.0))
                term3 = 1.0 - np.power(v_med, -theta_med)
                hinv[mask_medium] = np.power(term2 + term3, -1.0 / theta_med)

            # Case 3: theta >= 75 (numerical inversion fallback)
            mask_large = (~mask_small) & (~mask_medium)
            if np.any(mask_large):
                u_large = u_rot[mask_large]
                v_large = v_rot[mask_large]
                theta_large = theta[mask_large]

                hinv[mask_large] = _hinv_numerical(u_large, v_large, theta_large, self.family_code, un = un)


            # Clip output for numerical stability
            # Ensure results are in [0,1] using masks

            h_mask_low = hinv < 0
            h_mask_high = hinv > 1
            hinv = np.where(h_mask_low, 0, hinv)
            hinv = np.where(h_mask_high, 1, hinv)

            if un == 1:
                hinv[mask_1] = 1 - hinv[mask_1]  # 180° rotation
                hinv[mask_2] = 1 - hinv[mask_2]  # 270° rotation
            else: 
                hinv[mask_1] = 1 - hinv[mask_1]  # 180° rotation
                hinv[mask_3] = 1 - hinv[mask_3]  # 270° rotation
        
            return hinv.squeeze()

def _hinv_numerical(u: np.ndarray, v: np.ndarray, theta: np.ndarray, family_code: int, un: int) -> np.ndarray:
=======
    def hinv(
        self, u: np.ndarray, v: np.ndarray, theta: np.ndarray, un: int, family_code: int
    ) -> np.ndarray:
        """
        Inverse conditional distribution function h^(-1)(u|v) for the bivariate normal copula.

        Args:
            u (np.ndarray): Array of shape (n,) with values in (0, 1).
            v (np.ndarray): Array of shape (n,) with values in (0, 1).
            theta (np.ndarray or float): Correlation parameter(s), shape (n,) or scalar.
            un (int): Determines which conditional to compute.

        Returns:
            np.ndarray: Array of shape (n,) with inverse conditional probabilities.
        """

        UMIN = 1e-12
        UMAX = 1 - 1e-12

        # Apply clipping using masks
        u_mask_low = u < UMIN
        u_mask_high = u > UMAX
        v_mask_low = v < UMIN
        v_mask_high = v > UMAX

        u = np.where(u_mask_low, UMIN, u)
        u = np.where(u_mask_high, UMAX, u)
        v = np.where(v_mask_low, UMIN, v)
        v = np.where(v_mask_high, UMAX, v)
        u = u.reshape(-1, 1)
        v = v.reshape(-1, 1)

        XEPS = 1e-4
        rotation = get_effective_rotation(theta, family_code)
        # Apply rotation transformations vectorized
        u_rot, v_rot = u.copy(), v.copy()

        # 180° rotation (survival)
        mask_1 = rotation == 1
        u_rot[mask_1] = 1 - u[mask_1]
        v_rot[mask_1] = 1 - v[mask_1]

        if un == 1:
            # 90° rotation
            mask_2 = rotation == 2
            u_rot[mask_2] = 1 - u[mask_2]
            theta[mask_2] = -theta[mask_2]

            # 270° rotation
            mask_3 = rotation == 3
            v_rot[mask_3] = 1 - v[mask_3]
            theta[mask_3] = -theta[mask_3]
        else:
            # 90° rotation
            mask_2 = rotation == 2
            v_rot[mask_2] = 1 - v[mask_2]
            theta[mask_2] = -theta[mask_2]

            # 270° rotation
            mask_3 = rotation == 3
            u_rot[mask_3] = 1 - u[mask_3]
            theta[mask_3] = -theta[mask_3]

        # Prepare output array
        hinv = np.zeros_like(u)

        # Case 1: theta < XEPS
        mask_small = np.abs(theta) < XEPS
        hinv[mask_small] = u_rot[mask_small]

        # Case 2: theta < 75
        mask_medium = (~mask_small) & (np.abs(theta) < 75)
        if np.any(mask_medium):
            u_med = u_rot[mask_medium]
            v_med = v_rot[mask_medium]
            theta_med = theta[mask_medium]

            term1 = u_med * np.power(v_med, theta_med + 1.0)
            term2 = np.power(term1, -theta_med / (theta_med + 1.0))
            term3 = 1.0 - np.power(v_med, -theta_med)
            hinv[mask_medium] = np.power(term2 + term3, -1.0 / theta_med)

        # Case 3: theta >= 75 (numerical inversion fallback)
        mask_large = (~mask_small) & (~mask_medium)
        if np.any(mask_large):
            u_large = u_rot[mask_large]
            v_large = v_rot[mask_large]
            theta_large = theta[mask_large]

            hinv[mask_large] = _hinv_numerical(
                u_large, v_large, theta_large, self.family_code, un=un
            )

        # Clip output for numerical stability
        # Ensure results are in [0,1] using masks

        h_mask_low = hinv < 0
        h_mask_high = hinv > 1
        hinv = np.where(h_mask_low, 0, hinv)
        hinv = np.where(h_mask_high, 1, hinv)

        if un == 1:
            hinv[mask_1] = 1 - hinv[mask_1]  # 180° rotation
            hinv[mask_2] = 1 - hinv[mask_2]  # 270° rotation
        else:
            hinv[mask_1] = 1 - hinv[mask_1]  # 180° rotation
            hinv[mask_3] = 1 - hinv[mask_3]  # 270° rotation

        return hinv.squeeze()


def _hinv_numerical(
    u: np.ndarray, v: np.ndarray, theta: np.ndarray, family_code: int, un: int
) -> np.ndarray:
>>>>>>> fd4255b4
    """
    Vectorized numerical inversion of h-function using bisection method.

    Args:
        u (np.ndarray): Target values in (0, 1)
        v (np.ndarray): Conditioning values in (0, 1)
        theta (np.ndarray): Copula parameters
        family_code (int): Family code
        un (int): Determines which conditional to compute

    Returns:
        np.ndarray: Inverse conditional probabilities
    """
    UMIN = 1e-12
    UMAX = 1 - 1e-12
    tol = 1e-12
    max_iter = 50

    # Initialize bounds as arrays matching the shape of theta
    x0 = np.full_like(theta, UMIN, dtype=float)
    x1 = np.full_like(theta, UMAX, dtype=float)

    # Create dummy BivariateCopulaClayton instance to access hfunc
    temp_copula = BivariateCopulaClayton(family_code=family_code)
    # Evaluate at boundaries

    fl = (temp_copula.hfunc(x0, v, theta, un, family_code) - u).reshape(-1, 1)
    fh = (temp_copula.hfunc(x1, v, theta, un, family_code) - u).reshape(-1, 1)

    # Initialize result
    ans = (x0 + x1) / 2.0

    # Check if solution is at boundaries
    at_lower = np.abs(fl) <= tol
    at_upper = np.abs(fh) <= tol
    ans = np.where(at_lower, x0, ans)
    ans = np.where(at_upper, x1, ans)

    # Track which elements still need iteration
    active = ~(at_lower | at_upper).squeeze()

    # Bisection method
    for it in range(max_iter):
        if not np.any(active):
            break

        # Only update active elements
        ans[active] = (x0[active] + x1[active]) / 2.0

        val = temp_copula.hfunc(ans, v, theta, un, family_code) - u

        # Check convergence
        converged = (np.abs(val) <= tol) | (np.abs(x1 - x0) <= tol)
        active = active & ~converged

        # Update intervals for active elements
        update_upper = active & (val > 0.0)
        update_lower = active & (val <= 0.0)

        x1 = np.where(update_upper, ans, x1)
        fh = np.where(update_upper, val, fh)
        x0 = np.where(update_lower, ans, x0)
        fl = np.where(update_lower, val, fl)

    return ans.squeeze()


##########################################################
# Helper functions for the log-likelihood and derivatives #
##########################################################


def get_effective_rotation(theta_values: np.ndarray, family_code: int) -> np.ndarray:
    """
    Vectorized version of get_effective_rotation().
    Accepts an array of theta_values and returns corresponding rotations.

    Args:
        theta_values (np.ndarray): Copula parameter values (any shape)
        family_code (int): Family code (301–304)

    Returns:
        np.ndarray: Effective rotations (same shape as theta_values)
    """
    theta_values = np.asarray(theta_values)
    rot = np.empty_like(theta_values, dtype=int)

    if family_code == 301:
        rot[:] = np.where(theta_values > 0, 0, 2)
    elif family_code == 302:
        rot[:] = np.where(theta_values > 0, 0, 3)
    elif family_code == 303:
        rot[:] = np.where(theta_values > 0, 1, 2)
    elif family_code == 304:
        rot[:] = np.where(theta_values > 0, 1, 3)
    else:
        raise ValueError(
            f"Unsupported family code: {family_code}. Supported codes: 301, 302, 303, 304."
        )

    return rot


def _log_likelihood(y, theta, family_code=None):
    theta = np.asarray(theta).copy()  # <- prevents in-place mutation of caller's array

    u = y[:, 0].reshape(-1, 1)
    v = y[:, 1].reshape(-1, 1)

    rotation = get_effective_rotation(theta, family_code)

    # Apply rotation transformations to data vectorized
    u_rot, v_rot = u.copy(), v.copy()

    # 180° rotation (survival)
    mask_1 = rotation == 1
    u_rot[mask_1] = 1 - u[mask_1]
    v_rot[mask_1] = 1 - v[mask_1]

    # 90° rotation
    mask_2 = rotation == 2
    u_rot[mask_2] = 1 - u[mask_2]
    theta[mask_2] = -theta[mask_2]

    # 270° rotation
    mask_3 = rotation == 3
    v_rot[mask_3] = 1 - v[mask_3]
    theta[mask_3] = -theta[mask_3]

    # Vectorized computation for all samples at once
    valid_mask = (theta != 0) & (theta >= 1e-10)

    t5 = u_rot ** (-theta)
    t6 = v_rot ** (-theta)
    t7 = np.maximum(t5 + t6 - 1.0, 1e-12)

    f = np.where(
        valid_mask,
        np.log1p(theta)
        - (1.0 + theta) * np.log(np.maximum(u_rot * v_rot, 1e-12))
        - (2.0 + 1.0 / theta) * np.log(t7),
        0,
    )

    # Apply bounds
    XINFMAX = 700
    DBL_MIN = 2.2e-308
    f = np.clip(f, np.log(DBL_MIN), XINFMAX)
    return f.squeeze()  # Always 1D


def _derivative_1st(y, chol, family_code):
    """
    Computes the first derivative of the bivariate Clayton copula log-likelihood
    with respect to theta, supporting rotations via copula_code.

    Args:
        y (np.ndarray): Input data of shape (M, 2)
        theta (np.ndarray or float): Copula parameter(s), shape (M,) or scalar
        copula_code (int): Copula family code (3=Clayton, 13/23/33=rotated)

    Returns:
        np.ndarray: First derivative, shape (M,)
    """
    chol = np.asarray(chol).copy()  # <- prevents in-place mutation of caller's array
    sign = np.ones_like(chol)

    y = y.copy()

    u = np.clip(y[:, 0], 1e-12, 1 - 1e-12).reshape(-1, 1)
    v = np.clip(y[:, 1], 1e-12, 1 - 1e-12).reshape(-1, 1)

    rotation = get_effective_rotation(chol, family_code)

    u_rot, v_rot = u.copy(), v.copy()

    # 180° rotation (survival)
    mask_1 = rotation == 1
    u_rot[mask_1] = 1 - u_rot[mask_1]
    v_rot[mask_1] = 1 - v_rot[mask_1]
    sign[mask_1] = 1.0

    mask_2 = rotation == 2
    u_rot[mask_2] = 1 - u_rot[mask_2]
    chol[mask_2] = -chol[mask_2]
    sign[mask_2] = -1.0

    mask_3 = rotation == 3
    v_rot[mask_3] = 1 - v_rot[mask_3]
    chol[mask_3] = -chol[mask_3]
    sign[mask_3] = -1.0

    t4 = np.log(u_rot * v_rot)
    t5 = u_rot ** (-chol)
    t6 = v_rot ** (-chol)
    t7 = t5 + t6 - 1.0
    t8 = np.log(t7)
    t9 = chol**2
    t14 = np.log(u_rot)
    t16 = np.log(v_rot)
    result = (
        1.0 / (1.0 + chol)
        - t4
        + t8 / t9
        + (1.0 / chol + 2.0) * (t5 * t14 + t6 * t16) / t7
    )
    deriv = sign * result

    return deriv.squeeze()


def _derivative_2nd(y, theta, family_code):
    """
    Second derivative of Clayton copula PDF w.r.t. parameter theta.
    Based on diff2PDF_mod from VineCopula C code.

    Args:
        y: array of shape (n, 2) - copula data [u, v]
        theta: array of shape (n,) or scalar - copula parameters
        copula: array of shape (n,) or scalar - copula family codes

    Returns:
        np.ndarray: second derivative values for each observation
    """

    # Constants for numerical stability
    UMIN = 1e-12
    UMAX = 1 - 1e-12
    theta = np.asarray(theta).copy()  # <- prevents in-place mutation of caller's array

    # Extract u and v from the y matrix
    u = np.clip(y[:, 0], UMIN, UMAX).reshape(-1, 1)
    v = np.clip(y[:, 1], UMIN, UMAX).reshape(-1, 1)

    rotation = get_effective_rotation(theta, family_code)
    u_rot, v_rot = u.copy(), v.copy()

    # 180° rotation (survival)
    mask_1 = rotation == 1
    u_rot[mask_1] = 1 - u[mask_1]
    v_rot[mask_1] = 1 - v[mask_1]

    mask_2 = rotation == 2
    v_rot[mask_2] = 1 - v[mask_2]
    theta[mask_2] = -theta[mask_2]

    mask_3 = rotation == 3
    u_rot[mask_3] = 1 - u[mask_3]
    theta[mask_3] = -theta[mask_3]

    # Basic terms (matching C variable names)
    t1 = u_rot * v_rot
    t2 = -theta - 1.0
    t3 = np.power(t1, t2)
    t4 = np.log(t1)

    t6 = np.power(u_rot, -theta)
    t7 = np.power(v_rot, -theta)
    t8 = t6 + t7 - 1.0

    t10 = -2.0 - 1.0 / theta
    t11 = np.power(t8, t10)

    # Higher order terms
    t15 = theta * theta
    t16 = 1.0 / t15
    t17 = np.log(t8)

    t19 = np.log(u_rot)
    t21 = np.log(v_rot)

    t24 = -t6 * t19 - t7 * t21

    t26 = 1.0 / t8
    t27 = t16 * t17 + t10 * t24 * t26

    t30 = -t2 * t3
    t32 = t4 * t4
    t14 = t27 * t27
    t13 = t19 * t19
    t12 = t21 * t21
    t9 = t24 * t24
    t5 = t8 * t8

    # The complete second derivative expression from C code
    term1 = -2.0 * t3 * t4 * t11
    term2 = 2.0 * t3 * t11 * t27
    term3 = t30 * t32 * t11
    term4 = -2.0 * t30 * t4 * t11 * t27
    term5 = t30 * t11 * t14

    # Additional correction terms
    t67 = 2.0 / (t15 * theta)  # Triple derivative term
    t70 = t6 * t13 + t7 * t12  # Second log derivative terms
    t74 = t9 / t5  # Ratio correction

    correction = (
        t30 * t11 * (-t67 * t17 + 2.0 * t16 * t24 * t26 + t10 * t70 * t26 - t10 * t74)
    )

    deriv = term1 + term2 + term3 + term4 + term5 + correction

    return deriv.squeeze()<|MERGE_RESOLUTION|>--- conflicted
+++ resolved
@@ -132,13 +132,8 @@
         z1 = np.random.uniform(size=size)
         z2 = np.random.uniform(size=size)
 
-<<<<<<< HEAD
         x = self.hinv(z1, z2, theta, un=1, family_code=family_code)
         
-=======
-        x = self.hinv(z1, z2, theta, un=1)
-
->>>>>>> fd4255b4
         return x
 
     def logcdf(self, y, theta):
@@ -169,13 +164,7 @@
         v = np.where(v_mask_low, UMIN, v)
         v = np.where(v_mask_high, UMAX, v)
 
-<<<<<<< HEAD
         theta = theta.copy()      # <- prevents in-place mutation of caller's array
-=======
-        theta = np.asarray(
-            theta
-        ).copy()  # <- prevents in-place mutation of caller's array
->>>>>>> fd4255b4
         u = u.reshape(-1, 1)
         v = v.reshape(-1, 1)
 
@@ -188,22 +177,13 @@
         u_rot[mask_1] = 1 - u[mask_1]
         v_rot[mask_1] = 1 - v[mask_1]
         if un == 1:
-<<<<<<< HEAD
               # 90° rotation
             mask_2 = (rotation == 2).squeeze()
-=======
-            # 90° rotation
-            mask_2 = rotation == 2
->>>>>>> fd4255b4
             u_rot[mask_2] = 1 - u[mask_2]
             theta[mask_2] = -theta[mask_2]
 
             # 270° rotation
-<<<<<<< HEAD
             mask_3 = (rotation == 3).squeeze()
-=======
-            mask_3 = rotation == 3
->>>>>>> fd4255b4
             v_rot[mask_3] = 1 - v[mask_3]
             theta[mask_3] = -theta[mask_3]
         else:
@@ -213,11 +193,7 @@
             theta[mask_2] = -theta[mask_2]
 
             # 270° rotation
-<<<<<<< HEAD
             mask_3 = (rotation == 3).squeeze()
-=======
-            mask_3 = rotation == 3
->>>>>>> fd4255b4
             u_rot[mask_3] = 1 - u[mask_3]
             theta[mask_3] = -theta[mask_3]
 
@@ -247,23 +223,24 @@
 
         return h.squeeze()
 
-<<<<<<< HEAD
-    def hinv(self, u: np.ndarray, v: np.ndarray, theta: np.ndarray, un: int, family_code: int) -> np.ndarray:
-            """
-            Inverse conditional distribution function h^(-1)(u|v) for the bivariate normal copula.
-
-            Args:
-                u (np.ndarray): Array of shape (n,) with values in (0, 1).
-                v (np.ndarray): Array of shape (n,) with values in (0, 1).
-                theta (np.ndarray or float): Correlation parameter(s), shape (n,) or scalar.
-                un (int): Determines which conditional to compute.
-
-            Returns:
-                np.ndarray: Array of shape (n,) with inverse conditional probabilities.
-            """
-
-            UMIN = 1e-12
-            UMAX = 1 - 1e-12
+    def hinv(
+        self, u: np.ndarray, v: np.ndarray, theta: np.ndarray, un: int, family_code: int
+    ) -> np.ndarray:
+        """
+        Inverse conditional distribution function h^(-1)(u|v) for the bivariate normal copula.
+
+        Args:
+            u (np.ndarray): Array of shape (n,) with values in (0, 1).
+            v (np.ndarray): Array of shape (n,) with values in (0, 1).
+            theta (np.ndarray or float): Correlation parameter(s), shape (n,) or scalar.
+            un (int): Determines which conditional to compute.
+
+        Returns:
+            np.ndarray: Array of shape (n,) with inverse conditional probabilities.
+        """
+
+        UMIN = 1e-12
+        UMAX = 1 - 1e-12
 
             # Apply clipping using masks
             u_mask_low = u < UMIN
@@ -279,15 +256,15 @@
             v = v.reshape(-1, 1)
             theta = theta.copy()      # <- prevents in-place mutation of caller's array
 
-            XEPS = 1e-4
-            rotation = get_effective_rotation(theta, family_code)
-            # Apply rotation transformations vectorized
-            u_rot, v_rot = u.copy(), v.copy()
-
-            # 180° rotation (survival)
-            mask_1 = rotation == 1
-            u_rot[mask_1] = 1 - u[mask_1]
-            v_rot[mask_1] = 1 - v[mask_1]
+        XEPS = 1e-4
+        rotation = get_effective_rotation(theta, family_code)
+        # Apply rotation transformations vectorized
+        u_rot, v_rot = u.copy(), v.copy()
+
+        # 180° rotation (survival)
+        mask_1 = rotation == 1
+        u_rot[mask_1] = 1 - u[mask_1]
+        v_rot[mask_1] = 1 - v[mask_1]
 
             if un == 1:
               # 90° rotation
@@ -336,117 +313,6 @@
                 v_large = v_rot[mask_large]
                 theta_large = theta[mask_large]
 
-                hinv[mask_large] = _hinv_numerical(u_large, v_large, theta_large, self.family_code, un = un)
-
-
-            # Clip output for numerical stability
-            # Ensure results are in [0,1] using masks
-
-            h_mask_low = hinv < 0
-            h_mask_high = hinv > 1
-            hinv = np.where(h_mask_low, 0, hinv)
-            hinv = np.where(h_mask_high, 1, hinv)
-
-            if un == 1:
-                hinv[mask_1] = 1 - hinv[mask_1]  # 180° rotation
-                hinv[mask_2] = 1 - hinv[mask_2]  # 270° rotation
-            else: 
-                hinv[mask_1] = 1 - hinv[mask_1]  # 180° rotation
-                hinv[mask_3] = 1 - hinv[mask_3]  # 270° rotation
-        
-            return hinv.squeeze()
-
-def _hinv_numerical(u: np.ndarray, v: np.ndarray, theta: np.ndarray, family_code: int, un: int) -> np.ndarray:
-=======
-    def hinv(
-        self, u: np.ndarray, v: np.ndarray, theta: np.ndarray, un: int, family_code: int
-    ) -> np.ndarray:
-        """
-        Inverse conditional distribution function h^(-1)(u|v) for the bivariate normal copula.
-
-        Args:
-            u (np.ndarray): Array of shape (n,) with values in (0, 1).
-            v (np.ndarray): Array of shape (n,) with values in (0, 1).
-            theta (np.ndarray or float): Correlation parameter(s), shape (n,) or scalar.
-            un (int): Determines which conditional to compute.
-
-        Returns:
-            np.ndarray: Array of shape (n,) with inverse conditional probabilities.
-        """
-
-        UMIN = 1e-12
-        UMAX = 1 - 1e-12
-
-        # Apply clipping using masks
-        u_mask_low = u < UMIN
-        u_mask_high = u > UMAX
-        v_mask_low = v < UMIN
-        v_mask_high = v > UMAX
-
-        u = np.where(u_mask_low, UMIN, u)
-        u = np.where(u_mask_high, UMAX, u)
-        v = np.where(v_mask_low, UMIN, v)
-        v = np.where(v_mask_high, UMAX, v)
-        u = u.reshape(-1, 1)
-        v = v.reshape(-1, 1)
-
-        XEPS = 1e-4
-        rotation = get_effective_rotation(theta, family_code)
-        # Apply rotation transformations vectorized
-        u_rot, v_rot = u.copy(), v.copy()
-
-        # 180° rotation (survival)
-        mask_1 = rotation == 1
-        u_rot[mask_1] = 1 - u[mask_1]
-        v_rot[mask_1] = 1 - v[mask_1]
-
-        if un == 1:
-            # 90° rotation
-            mask_2 = rotation == 2
-            u_rot[mask_2] = 1 - u[mask_2]
-            theta[mask_2] = -theta[mask_2]
-
-            # 270° rotation
-            mask_3 = rotation == 3
-            v_rot[mask_3] = 1 - v[mask_3]
-            theta[mask_3] = -theta[mask_3]
-        else:
-            # 90° rotation
-            mask_2 = rotation == 2
-            v_rot[mask_2] = 1 - v[mask_2]
-            theta[mask_2] = -theta[mask_2]
-
-            # 270° rotation
-            mask_3 = rotation == 3
-            u_rot[mask_3] = 1 - u[mask_3]
-            theta[mask_3] = -theta[mask_3]
-
-        # Prepare output array
-        hinv = np.zeros_like(u)
-
-        # Case 1: theta < XEPS
-        mask_small = np.abs(theta) < XEPS
-        hinv[mask_small] = u_rot[mask_small]
-
-        # Case 2: theta < 75
-        mask_medium = (~mask_small) & (np.abs(theta) < 75)
-        if np.any(mask_medium):
-            u_med = u_rot[mask_medium]
-            v_med = v_rot[mask_medium]
-            theta_med = theta[mask_medium]
-
-            term1 = u_med * np.power(v_med, theta_med + 1.0)
-            term2 = np.power(term1, -theta_med / (theta_med + 1.0))
-            term3 = 1.0 - np.power(v_med, -theta_med)
-            hinv[mask_medium] = np.power(term2 + term3, -1.0 / theta_med)
-
-        # Case 3: theta >= 75 (numerical inversion fallback)
-        mask_large = (~mask_small) & (~mask_medium)
-        if np.any(mask_large):
-            u_large = u_rot[mask_large]
-            v_large = v_rot[mask_large]
-            theta_large = theta[mask_large]
-
             hinv[mask_large] = _hinv_numerical(
                 u_large, v_large, theta_large, self.family_code, un=un
             )
@@ -472,7 +338,6 @@
 def _hinv_numerical(
     u: np.ndarray, v: np.ndarray, theta: np.ndarray, family_code: int, un: int
 ) -> np.ndarray:
->>>>>>> fd4255b4
     """
     Vectorized numerical inversion of h-function using bisection method.
 
