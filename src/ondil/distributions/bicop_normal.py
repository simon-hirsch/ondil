# Author Simon Hirsch
# MIT Licence
from typing import Dict

import numpy as np
import scipy.stats as st

from ..base import BivariateCopulaMixin, CopulaMixin, Distribution, LinkFunction
from ..links import FisherZLink, KendallsTauToParameter
from ..types import ParameterShapes


class BivariateCopulaNormal(BivariateCopulaMixin, CopulaMixin, Distribution):

    corresponding_gamlss: str = None
    parameter_names = {0: "rho"}
    parameter_support = {0: (-1, 1)}
    distribution_support = (-1, 1)
    n_params = len(parameter_names)
    parameter_shape = {
        0: ParameterShapes.SCALAR,
    }

    def __init__(
        self,
        link: LinkFunction = FisherZLink(),
        param_link: LinkFunction = KendallsTauToParameter(),
    ):
        super().__init__(
            links={0: link},
            param_links={0: param_link},
        )
        self.is_multivariate = True
        self._regularization_allowed = {0: False}

    @staticmethod
    def fitted_elements(dim: int):
        return {0: 1}

    def theta_to_params(self, theta) -> np.ndarray:
        return theta[0]

    def set_initial_guess(self, theta, param):
        return theta

    def dl1_dp1(self, y: np.ndarray, theta: Dict, param: int = 0):
        """Return the first derivatives wrt to the parameter.

        Args:
            y (np.ndarray): Y values of shape n x d
            theta (Dict): Dict with {0 : fitted mu, 1 : fitted (L^-1)^T}
            param (int, optional): Which parameter derivatives to return. Defaults to 0.

        Returns:
            derivative: The 1st derivatives.
        """
        rho = self.theta_to_params(theta)
        deriv = _derivative_1st(y=y, rho=rho)
        return deriv

    def dl2_dp2(self, y: np.ndarray, theta: Dict, param: int = 0, clip=False):
        """Return the second derivatives wrt to the parameter.

        Args:
            y (np.ndarray): Y values of shape n x d
            theta (Dict): Dict with {0 : fitted mu, 1 : fitted (L^-1)^T}
            param (int, optional): Which parameter derivatives to return. Defaults to 0.

        Returns:
            derivative: The 2nd derivatives.
        """
        fitted_loc = self.theta_to_params(theta)
        deriv = _derivative_2nd(y=y, fitted_loc=fitted_loc)
        return deriv

    def element_score(self, y: np.ndarray, theta: Dict, param: int = 0, k: int = 0):
        return self.element_dl1_dp1(y=y, theta=theta, param=param, k=k)

    def element_hessian(self, y: np.ndarray, theta: Dict, param: int = 0, k: int = 0):
        return self.element_dl2_dp2(y=y, theta=theta, param=param, k=k)

    def element_dl1_dp1(
        self, y: np.ndarray, theta: Dict, param: int = 0, k: int = 0, clip=False
    ):
        rho = self.theta_to_params(theta)
        deriv = _derivative_1st(y, rho)
        return deriv

    def element_dl2_dp2(
        self, y: np.ndarray, theta: Dict, param: int = 0, k: int = 0, clip=False
    ):
        fitted_loc = self.theta_to_params(theta)
        deriv = _derivative_2nd(y, fitted_loc)
        return deriv

    def dl2_dpp(self, y: np.ndarray, theta: Dict, param: int = 0):
        raise NotImplementedError("Not implemented.")

    def initial_values(self, y, param=0):
        M = y.shape[0]
        # Compute the empirical Pearson correlation for each sample
        # y is expected to be (M, 2)
        tau = st.kendalltau(y[:, 0], y[:, 1]).correlation
        rho = np.full((M, 1), tau)
        return rho

    def cdf(self, y, theta):
        raise NotImplementedError("Not implemented")

    def ppf(self, q, theta):
        raise NotImplementedError("Not implemented")

    def rvs(self, size, theta):
        """
        Generate random samples from the bivariate normal copula.

        Args:
            size (int): Number of samples to generate.
            theta (dict or np.ndarray): Correlation parameter(s).

        Returns:
            np.ndarray: Samples of shape (size, 2) in (0, 1).
        """

        # Generate standard normal samples
        z1 = np.random.normal(size=size)
        z2 = np.random.normal(size=size)
        x = z1
        y = theta * z1 + np.sqrt(1 - theta**2) * z2

        # Transform to uniform marginals using the normal CDF
        u = st.norm.cdf(x)
        v = st.norm.cdf(y)
        
        return np.column_stack((u, v))

    def pdf(self, y, theta):
        return np.exp(self.logpdf(y, theta))

    def logcdf(self, y, theta):
        raise NotImplementedError("Not implemented")

    def logpdf(self, y, theta):
        test = self.theta_to_params(theta)
        return np.log(_log_likelihood(y, test))

    def logpmf(self, y, theta):
        raise NotImplementedError("Not implemented")

    def pmf(self, y, theta):
        raise NotImplementedError("Not implemented")

    def calculate_conditional_initial_values(
        self, y: np.ndarray, theta: Dict[int, np.ndarray]
    ) -> Dict[int, np.ndarray]:
        raise NotImplementedError("Not implemented")

    def get_regularization_size(self, dim: int) -> int:
        return dim

    def hfunc(
        self, u: np.ndarray, v: np.ndarray, theta: np.ndarray, un: int
    ) -> np.ndarray:
        """
        Conditional distribution function h(u|v) for the bivariate normal copula.

        Args:
            u (np.ndarray): Array of shape (n,) with values in (0, 1).
            v (np.ndarray): Array of shape (n,) with values in (0, 1).
            theta (np.ndarray or float): Correlation parameter(s), shape (n,) or scalar.
            un (int): Determines which conditional to compute (0 for h(u|v), 1 for h(v|u)).

        Returns:
            np.ndarray: Array of shape (n,) with conditional probabilities.
        """
        UMIN = 1e-12
        UMAX = 1 - 1e-12

<<<<<<< HEAD
        # Apply clipping using masks
        u_mask_low = u < UMIN
        u_mask_high = u > UMAX
        v_mask_low = v < UMIN
        v_mask_high = v > UMAX
        
        u = np.where(u_mask_low, UMIN, u)
        u = np.where(u_mask_high, UMAX, u)
        v = np.where(v_mask_low, UMIN, v)
        v = np.where(v_mask_high, UMAX, v)
=======
        u = np.clip(u, UMIN, UMAX)
        v = np.clip(v, UMIN, UMAX)

        # Swap u and v if un == 1
        if un == 1:
            u, v = v, u

        # Handle edge cases
        h = np.where((v == 0) | (u == 0), 0, np.nan)
        h = np.where(v == 1, u, h)
>>>>>>> 079ee716

        qnorm_u = st.norm.ppf(u).reshape(-1, 1)
        qnorm_v = st.norm.ppf(v).reshape(-1, 1)

        denom = np.sqrt(1.0 - theta**2)
        x = (qnorm_u - theta * qnorm_v) / denom
<<<<<<< HEAD

        h = np.where(np.isfinite(x), st.norm.cdf(x), 
                np.where((qnorm_u - theta * qnorm_v) < 0, 0, 1))
=======
        print(x.shape)
        h = np.where(
            np.isfinite(x),
            st.norm.cdf(x),
            np.where((qnorm_u - theta * qnorm_v) < 0, 0, 1),
        )
>>>>>>> 079ee716

        # Ensure results are in [0,1] using masks
        h_mask_low = h < 0
        h_mask_high = h > 1
        h = np.where(h_mask_low, 0, h)
        h = np.where(h_mask_high, 1, h)

        return h.squeeze()
    

    def hinv(self, u: np.ndarray, v: np.ndarray, theta: np.ndarray, un: int) -> np.ndarray:
        """
        Inverse conditional distribution function h^(-1)(u|v) for the bivariate normal copula.

        Args:
            u (np.ndarray): Array of shape (n,) with values in (0, 1).
            v (np.ndarray): Array of shape (n,) with values in (0, 1).
            theta (np.ndarray or float): Correlation parameter(s), shape (n,) or scalar.
            un (int): Determines which conditional to compute.

        Returns:
            np.ndarray: Array of shape (n,) with inverse conditional probabilities.
        """

        UMIN = 1e-12
        UMAX = 1 - 1e-12

        # Apply clipping using masks
        u_mask_low = u < UMIN
        u_mask_high = u > UMAX
        v_mask_low = v < UMIN
        v_mask_high = v > UMAX
        
        u = np.where(u_mask_low, UMIN, u)
        u = np.where(u_mask_high, UMAX, u)
        v = np.where(v_mask_low, UMIN, v)
        v = np.where(v_mask_high, UMAX, v)
        
        qnorm_u = st.norm.ppf(u).reshape(-1, 1)
        qnorm_v = st.norm.ppf(v).reshape(-1, 1)

        x = qnorm_u * np.sqrt(1.0 - theta**2) + theta * qnorm_v
        hinv = st.norm.cdf(x)

        # Clip output for numerical stability
        # Ensure results are in [0,1] using masks

        h_mask_low = hinv < 0
        h_mask_high = hinv > 1
        hinv = np.where(h_mask_low, 0, hinv)
        hinv = np.where(h_mask_high, 1, hinv)

        return hinv.squeeze()


##########################################################
### numba JIT-compiled functions for the derivatives #####
##########################################################


def _log_likelihood(y, theta):

    M = y.shape[0]

    f = np.empty(M)
    # Ensure y values are strictly between 0 and 1 for numerical stability
    UMIN = 1e-12
    UMAX = 1 - 1e-12

    y_clipped = np.clip(y, UMIN, UMAX)

    u = st.norm().ppf(y_clipped[:, 0]).reshape(-1, 1)
    v = st.norm().ppf(y_clipped[:, 1]).reshape(-1, 1)

    t1 = u
    t2 = v
    f = (
        1.0
        / np.sqrt(1.0 - theta**2)
        * np.exp(
            (t1**2 + t2**2) / 2.0
            + (2.0 * theta * t1 * t2 - t1**2 - t2**2) / (2.0 * (1.0 - theta**2))
        )
    )
    # Replace any zeros in f with 1e-16 for numerical stability
    f[f == 0] = 1e-16

    return f.squeeze()


def _derivative_1st(y, theta):
    """
    Implements the first derivative of the bivariate Gaussian copula log-likelihood
    with respect to the correlation parameter

    Args:
        y (np.ndarray): Input data of shape (M, 2)
        rho (np.ndarray): Correlation parameter, shape (M,) or (1, M)

    Returns:
        np.ndarray: First derivative, shape (M,)
    """

    UMIN = 1e-12
    UMAX = 1 - 1e-12
    y_clipped = np.clip(y, UMIN, UMAX)
    u = st.norm().ppf(y_clipped[:, 0]).reshape(-1, 1)
    v = st.norm().ppf(y_clipped[:, 1]).reshape(-1, 1)

    t3 = theta * theta
    t4 = 1.0 - t3
    t5 = u * u
    t6 = v * v
    t7 = t4 * t4
    deriv = (theta * t4 - theta * (t5 + t6) + (1.0 + t3) * u * v) / t7
    return deriv.squeeze()


def _derivative_2nd(y, theta):

    M = y.shape[0]
    deriv = np.empty((M, 1), dtype=np.float64)

    # Ensure y values are strictly between 0 and 1 for numerical stability
    UMIN = 1e-12
    UMAX = 1 - 1e-12
    y_clipped = np.clip(y, UMIN, UMAX)
    u = st.norm().ppf(y_clipped[:, 0]).reshape(-1, 1)
    v = st.norm().ppf(y_clipped[:, 1]).reshape(-1, 1)

    t6 = u
    t7 = v
    t1 = t6 * t7
    t2 = theta * theta
    t3 = 1.0 - t2
    t4 = 4.0 * t3 * t3
    t5 = 1.0 / t4
    t12 = t6 * t6
    t13 = t7 * t7
    t14 = 2.0 * theta * t6 * t7 - t12 - t13
    t21 = t14 * t5
    t26 = 1.0 / t3 / 2.0
    t29 = np.exp(t12 / 2.0 + t13 / 2.0 + t14 * t26)
    t31 = np.sqrt(t3)
    t32 = 1.0 / t31
    t38 = 2.0 * t1 * t26 + 4.0 * t21 * theta
    t39 = t38 * t38
    t44 = 1.0 / t31 / t3
    t48 = t3 * t3
    deriv = (
        (16.0 * t1 * t5 * theta + 16.0 * t14 / t4 / t3 * t2 + 4.0 * t21) * t29 * t32
        + t39 * t29 * t32
        + 2.0 * t38 * t29 * t44 * theta
        + 3.0 * t29 / t31 / t48 * t2
        + t29 * t44
    )
<<<<<<< HEAD
    return deriv.squeeze()
=======
    return deriv.squeeze()


def hinv(self, u: np.ndarray, v: np.ndarray, theta: np.ndarray, un: int) -> np.ndarray:
    """
    Inverse conditional distribution function h^(-1)(u|v) for the bivariate normal copula.

    Args:
        u (np.ndarray): Array of shape (n,) with values in (0, 1).
        v (np.ndarray): Array of shape (n,) with values in (0, 1).
        theta (np.ndarray or float): Correlation parameter(s), shape (n,) or scalar.
        un (int): Determines which conditional to compute.

    Returns:
        np.ndarray: Array of shape (n,) with inverse conditional probabilities.
    """
    M = u.shape[0]
    UMIN = 1e-12
    UMAX = 1 - 1e-12

    u = np.clip(u, UMIN, UMAX)
    v = np.clip(v, UMIN, UMAX)

    # Swap u and v if un == 1
    if un == 1:
        u, v = v, u

    hinv = np.empty(M)
    qnorm_u = st.norm.ppf(u)
    qnorm_v = st.norm.ppf(v)

    for m in range(M):
        theta_m = theta[0][m] if hasattr(theta[0], "__len__") else theta[0]
        x = qnorm_u[m] * np.sqrt(1.0 - theta_m**2) + theta_m * qnorm_v[m]
        hinv[m] = st.norm.cdf(x)

    # Clip output for numerical stability
    hinv = np.clip(hinv, UMIN, UMAX)
    return hinv
>>>>>>> 079ee716
<|MERGE_RESOLUTION|>--- conflicted
+++ resolved
@@ -176,7 +176,6 @@
         UMIN = 1e-12
         UMAX = 1 - 1e-12
 
-<<<<<<< HEAD
         # Apply clipping using masks
         u_mask_low = u < UMIN
         u_mask_high = u > UMAX
@@ -187,36 +186,15 @@
         u = np.where(u_mask_high, UMAX, u)
         v = np.where(v_mask_low, UMIN, v)
         v = np.where(v_mask_high, UMAX, v)
-=======
-        u = np.clip(u, UMIN, UMAX)
-        v = np.clip(v, UMIN, UMAX)
-
-        # Swap u and v if un == 1
-        if un == 1:
-            u, v = v, u
-
-        # Handle edge cases
-        h = np.where((v == 0) | (u == 0), 0, np.nan)
-        h = np.where(v == 1, u, h)
->>>>>>> 079ee716
 
         qnorm_u = st.norm.ppf(u).reshape(-1, 1)
         qnorm_v = st.norm.ppf(v).reshape(-1, 1)
 
         denom = np.sqrt(1.0 - theta**2)
         x = (qnorm_u - theta * qnorm_v) / denom
-<<<<<<< HEAD
 
         h = np.where(np.isfinite(x), st.norm.cdf(x), 
                 np.where((qnorm_u - theta * qnorm_v) < 0, 0, 1))
-=======
-        print(x.shape)
-        h = np.where(
-            np.isfinite(x),
-            st.norm.cdf(x),
-            np.where((qnorm_u - theta * qnorm_v) < 0, 0, 1),
-        )
->>>>>>> 079ee716
 
         # Ensure results are in [0,1] using masks
         h_mask_low = h < 0
@@ -373,46 +351,4 @@
         + 3.0 * t29 / t31 / t48 * t2
         + t29 * t44
     )
-<<<<<<< HEAD
-    return deriv.squeeze()
-=======
-    return deriv.squeeze()
-
-
-def hinv(self, u: np.ndarray, v: np.ndarray, theta: np.ndarray, un: int) -> np.ndarray:
-    """
-    Inverse conditional distribution function h^(-1)(u|v) for the bivariate normal copula.
-
-    Args:
-        u (np.ndarray): Array of shape (n,) with values in (0, 1).
-        v (np.ndarray): Array of shape (n,) with values in (0, 1).
-        theta (np.ndarray or float): Correlation parameter(s), shape (n,) or scalar.
-        un (int): Determines which conditional to compute.
-
-    Returns:
-        np.ndarray: Array of shape (n,) with inverse conditional probabilities.
-    """
-    M = u.shape[0]
-    UMIN = 1e-12
-    UMAX = 1 - 1e-12
-
-    u = np.clip(u, UMIN, UMAX)
-    v = np.clip(v, UMIN, UMAX)
-
-    # Swap u and v if un == 1
-    if un == 1:
-        u, v = v, u
-
-    hinv = np.empty(M)
-    qnorm_u = st.norm.ppf(u)
-    qnorm_v = st.norm.ppf(v)
-
-    for m in range(M):
-        theta_m = theta[0][m] if hasattr(theta[0], "__len__") else theta[0]
-        x = qnorm_u[m] * np.sqrt(1.0 - theta_m**2) + theta_m * qnorm_v[m]
-        hinv[m] = st.norm.cdf(x)
-
-    # Clip output for numerical stability
-    hinv = np.clip(hinv, UMIN, UMAX)
-    return hinv
->>>>>>> 079ee716
+    return deriv.squeeze()