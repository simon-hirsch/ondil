--- conflicted
+++ resolved
@@ -4,12 +4,8 @@
 import scipy.stats as st
 
 from ..base import Distribution, LinkFunction, ScipyMixin
-<<<<<<< HEAD
-from ..link import IdentityLink, LogLink
+from ..links import Identity, Log
 from ..types import ParameterShapes
-=======
-from ..links import Identity, Log
->>>>>>> d53aa0ce
 
 
 class JSU(ScipyMixin, Distribution):
