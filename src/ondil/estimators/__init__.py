--- conflicted
+++ resolved
@@ -3,13 +3,9 @@
 from .online_linear_model import OnlineLinearModel
 from .online_mvdistreg import MultivariateOnlineDistributionalRegressionPath
 
-<<<<<<< HEAD
 __all__ = [
-    "OnlineGamlss",
+    "OnlineDistributionalRegression",
+    "MultivariateOnlineDistributionalRegressionPath",
     "OnlineLasso",
     "OnlineLinearModel",
-    "MultivariateOnlineDistributionalRegressionPath",
-]
-=======
-__all__ = ["OnlineDistributionalRegression", "OnlineLasso", "OnlineLinearModel"]
->>>>>>> d53aa0ce
+]