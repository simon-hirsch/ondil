# ruff: noqa: E402

from importlib.metadata import version
from importlib.util import find_spec

HAS_PANDAS = False
HAS_POLARS = False

if find_spec("pandas") is not None:
    HAS_PANDAS = True

if find_spec("polars") is not None:
    HAS_POLARS = True

from .coordinate_descent import (
    online_coordinate_descent,
    online_coordinate_descent_path,
    soft_threshold,
)
from .distributions import (
    DistributionGamma,
    DistributionJSU,
    DistributionNormal,
    DistributionNormalMeanVariance,
    DistributionT,
<<<<<<< HEAD
    DistributionBeta, 
=======
    DistributionLogNormalMedian,
    DistributionLogNormal,
>>>>>>> 74f65663
)
from .error import OutOfSupportError
from .estimators import OnlineGamlss, OnlineLasso, OnlineLinearModel
from .gram import (
    init_forget_vector,
    init_gram,
    init_inverted_gram,
    init_y_gram,
    update_gram,
    update_inverted_gram,
    update_y_gram,
)
from .information_criteria import InformationCriterion
from .link import (
    IdentityLink,
    InverseSoftPlusLink,
    InverseSoftPlusShiftTwoLink,
    InverseSoftPlusShiftValueLink,
    LogIdentLink,
    LogLink,
    LogShiftTwoLink,
    LogShiftValueLink,
    SqrtLink,
    SqrtShiftTwoLink,
    SqrtShiftValueLink,
    LogitLink,
)
from .methods import (
    LassoPathMethod,
    OrdinaryLeastSquaresMethod,
    RidgeMethod,
    ElasticNetPathMethod,
)
from .scaler import OnlineScaler
from .utils import (
    calculate_asymptotic_training_length,
    calculate_effective_training_length,
)
from .warnings import OutOfSupportWarning

__version__ = version("rolch")

__all__ = [
    "OutOfSupportWarning",
    "OutOfSupportError",
    "OnlineScaler",
    "OnlineGamlss",
    "OnlineLinearModel",
    "OnlineLasso",
    "LassoPathMethod",
    "RidgeMethod",
    "ElasticNetPathMethod",
    "OrdinaryLeastSquaresMethod",
    "IdentityLink",
    "LogitLink",
    "LogLink",
    "LogIdentLink",
    "LogShiftTwoLink",
    "LogShiftValueLink",
    "SqrtLink",
    "SqrtShiftValueLink",
    "SqrtShiftTwoLink",
    "InverseSoftPlusLink",
    "InverseSoftPlusShiftValueLink",
    "InverseSoftPlusShiftTwoLink",
    "DistributionNormal",
    "DistributionNormalMeanVariance",
    "DistributionLogNormalMedian",
    "DistributionT",
    "DistributionJSU",
    "DistributionGamma",
    "DistributionBeta",
    "init_forget_vector",
    "init_gram",
    "update_gram",
    "init_inverted_gram",
    "update_inverted_gram",
    "init_y_gram",
    "update_y_gram",
    "online_coordinate_descent",
    "online_coordinate_descent_path",
    "soft_threshold",
    "InformationCriterion",
    "calculate_asymptotic_training_length",
    "calculate_effective_training_length",
]<|MERGE_RESOLUTION|>--- conflicted
+++ resolved
@@ -23,12 +23,9 @@
     DistributionNormal,
     DistributionNormalMeanVariance,
     DistributionT,
-<<<<<<< HEAD
     DistributionBeta, 
-=======
     DistributionLogNormalMedian,
     DistributionLogNormal,
->>>>>>> 74f65663
 )
 from .error import OutOfSupportError
 from .estimators import OnlineGamlss, OnlineLasso, OnlineLinearModel
