--- conflicted
+++ resolved
@@ -52,17 +52,9 @@
         max_iterations: int = 1000,
     ):
         """
-<<<<<<< HEAD
-        Initializes the elastic net method with the specified parameters.
+        Initializes the RidgePath method with the specified parameters.
 
         Parameters:
-            alpha (float): Elastic net mixing parameter. 0 (ridge) <= alpha <= 1 (lasso).
-=======
-        Initializes the ElasticNetPath method with the specified parameters.
-
-        Parameters:
-            alpha (float): Elastic net mixing parameter. Must be between 0 and 1. Higher values lead to more LASSO-like behavior.
->>>>>>> b7ae1577
             lambda_n (int): Number of lambda values to use in the path. Default is 100.
             lambda_eps (float): Minimum lambda value as a fraction of the maximum lambda. Default is 1e-4.
             early_stop (int): Early stopping criterion. Will stop if the number of non-zero parameters is reached. Default is 0 (no early stopping).
