import numpy as np
import pytest
import rpy2.robjects as robjects

from .utils import get_distributions_with_gamlss

N = 100
CLIP_BOUNDS = (-1e5, 1e5)


# Distributions that need higher tolerance
SPECIAL_TOLERANCE_DISTRIBUTIONS = {
    "InverseGaussian": 1e-3,
    "SkewT": 1e-5,
    "SkewNormal": 1e-5,
}

SPECIAL_BOUNDS_DISTRIBUTIONS = {
    "PowerExponential": (-1e4, 1e4),
<<<<<<< HEAD
=======
    "Weibull": (1e-3, 100),
>>>>>>> 4f9ae022
}


@pytest.mark.parametrize(
    "distribution",
    get_distributions_with_gamlss(),
    ids=lambda dist: dist.__class__.__name__,
)
def test_distribution_functions(distribution):
    """Test that Python distribution functions match R GAMLSS functions."""

    # Set seed for reproducibility
    np.random.seed(42)

    clip_bounds = SPECIAL_BOUNDS_DISTRIBUTIONS.get(
        distribution.__class__.__name__,
        CLIP_BOUNDS,  # default np.allclose tolerance
    )

    # Generate random data within distribution support
    x = np.random.uniform(
        np.clip(distribution.distribution_support[0], *clip_bounds),
        np.clip(distribution.distribution_support[1], *clip_bounds),
        N,
    )
    robjects.globalenv["x"] = robjects.FloatVector(x)
    robjects.globalenv["q"] = robjects.FloatVector(x)
    prob_grid = np.linspace(0.01, 1 - 0.01, N)
    robjects.globalenv["p"] = robjects.FloatVector(prob_grid)

    # Generate random parameters within support bounds
    theta = np.array(
        [
            np.random.uniform(
                np.clip(distribution.parameter_support[i][0], *clip_bounds),
                np.clip(distribution.parameter_support[i][1], *clip_bounds),
                N,
            )
            for i in range(distribution.n_params)
        ]
    ).T

    # Assign R variables programmatically
    for i, param_name in distribution.parameter_names.items():
        robjects.globalenv[param_name] = robjects.FloatVector(theta[:, i])

    code = f"""
        available_vars <- c("x", "q", "p", "mu", "sigma", "nu", "tau")
        list(
          "cdf" = do.call(gamlss.dist::p{distribution.corresponding_gamlss}, mget(intersect(available_vars, names(formals(gamlss.dist::p{distribution.corresponding_gamlss}))), envir = .GlobalEnv)),
          "pdf" = do.call(gamlss.dist::d{distribution.corresponding_gamlss}, mget(intersect(available_vars, names(formals(gamlss.dist::d{distribution.corresponding_gamlss}))), envir = .GlobalEnv)),
          "ppf" = do.call(gamlss.dist::q{distribution.corresponding_gamlss}, mget(intersect(available_vars, names(formals(gamlss.dist::q{distribution.corresponding_gamlss}))), envir = .GlobalEnv))
        )
        """

    # Execute the R code to obtain the results
    R_list = robjects.r(code)

    # Map R function names to Python method calls
    function_mapping = {
        "cdf": lambda: distribution.cdf(x, theta=theta),
        "pdf": lambda: distribution.pdf(x, theta=theta),
        "ppf": lambda: distribution.ppf(prob_grid, theta=theta),
    }

    # Compare R and Python functions - only for available functions
    available_functions = R_list.names

    # Get tolerance for this distribution
    atol = SPECIAL_TOLERANCE_DISTRIBUTIONS.get(
        distribution.__class__.__name__,
        1e-8,  # default np.allclose tolerance
    )

    for key in available_functions:
        if key in function_mapping:
            assert np.allclose(
                function_mapping[key](), R_list.rx2(key), atol=atol
            ), f"Function {key} doesn't match for {distribution.__class__.__name__}"<|MERGE_RESOLUTION|>--- conflicted
+++ resolved
@@ -16,11 +16,10 @@
 }
 
 SPECIAL_BOUNDS_DISTRIBUTIONS = {
+    
     "PowerExponential": (-1e4, 1e4),
-<<<<<<< HEAD
-=======
     "Weibull": (1e-3, 100),
->>>>>>> 4f9ae022
+,
 }
 
 
