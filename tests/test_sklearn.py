--- conflicted
+++ resolved
@@ -1,9 +1,6 @@
-<<<<<<< HEAD
 from unittest.mock import patch
 
 import numpy as np
-=======
->>>>>>> 82779cc4
 import pytest
 from sklearn.utils._tags import get_tags
 from sklearn.utils.estimator_checks import check_estimator
